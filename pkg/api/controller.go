--- conflicted
+++ resolved
@@ -3917,11 +3917,7 @@
 }
 
 func buildOtfDiffListResponse(entries []diff.Entry) OtfDiffList {
-<<<<<<< HEAD
-	var ol []OtfDiff = make([]OtfDiff, 0)
-=======
 	ol := make([]OtfDiff, 0)
->>>>>>> 78c53791
 	for _, entry := range entries {
 		content := make(map[string]interface{})
 		for k, v := range entry.OperationContent {
