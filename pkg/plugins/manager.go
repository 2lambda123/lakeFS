package plugins

import (
	"errors"
	"fmt"
	"os"
	"os/exec"

	"github.com/hashicorp/go-hclog"
	"github.com/hashicorp/go-plugin"
	"github.com/treeverse/lakefs/pkg/logging"
)

var (
	ErrInvalidPluginNotFound = errors.New("invalid plugin type")
	ErrPluginNameNotFound    = errors.New("unknown plugin name")
	ErrUninitializedManager  = errors.New("uninitialized plugins manager")
)

var allowedProtocols = []plugin.Protocol{
	plugin.ProtocolGRPC,
}
<<<<<<< HEAD

type PluginType int

const (
	Diff PluginType = iota
)

type ClosingFunc func()
=======
>>>>>>> cde855e7

// PluginIdentity identifies the plugin's version and executable location.
type PluginIdentity struct {
	Version            int
	ExecutableLocation string
}

// PluginAuth includes authentication properties for the plugin.
type PluginAuth struct {
	Key   string
	Value string
}

// The Manager holds a map for different kinds of possible plugin clients.
// For example, the clients map might contain a mapping of "delta" -> plugin.Client to communicate with the Delta
// plugin.
type Manager[T any] struct {
	clients map[string]*plugin.Client
}

func NewManager[T any]() *Manager[T] {
	return &Manager[T]{
		clients: make(map[string]*plugin.Client),
	}
}

// RegisterPlugin is used to register a new plugin client with the corresponding plugin type.
func (m *Manager[T]) RegisterPlugin(name string, id PluginIdentity, auth PluginAuth, p plugin.Plugin) error {
	if m == nil {
		return ErrUninitializedManager
	}
	hc := plugin.HandshakeConfig{
		ProtocolVersion:  uint(id.Version),
		MagicCookieKey:   auth.Key,
		MagicCookieValue: auth.Value,
	}
	cmd := exec.Command(id.ExecutableLocation) //nolint:gosec
	c, err := pluginClient(name, p, hc, cmd)
	if err != nil {
		return err
	}
	_, ok := any(c).(T)
	if !ok {
		return ErrInvalidPluginNotFound
	}
	m.clients[name] = c
	return nil
}

func pluginClient(name string, p plugin.Plugin, hc plugin.HandshakeConfig, cmd *exec.Cmd) (*plugin.Client, error) {
	clientConfig := plugin.ClientConfig{
		Plugins: map[string]plugin.Plugin{
			name: p,
		},
		AllowedProtocols: allowedProtocols,
		HandshakeConfig:  hc,
		Cmd:              cmd,
	}
	return newPluginClient(name, clientConfig)
}

func newPluginClient(clientName string, clientConfig plugin.ClientConfig) (*plugin.Client, error) {
	hl := hclog.New(&hclog.LoggerOptions{
		Name:   fmt.Sprintf("%s_logger", clientName),
		Output: os.Stdout,
		Level:  hclog.Debug,
	})
	l := logging.Default()
	hcl := NewHClogger(hl, l)
	clientConfig.Logger = hcl
	return plugin.NewClient(&clientConfig), nil
}

<<<<<<< HEAD
// LoadDiffPluginClient initializes a plugin.Client, and returns a Differ client and a ClosingFunc to Kill() the client
// after being used.
func (m *Manager) LoadDiffPluginClient(name string) (interface{}, ClosingFunc, error) {
=======
// LoadPluginClient loads a Client of type T.
func (m *Manager[T]) LoadPluginClient(name string) (*T, error) {
>>>>>>> cde855e7
	if m == nil {
		return nil, nil, ErrUninitializedManager
	}
	c, ok := m.clients[name]
	if !ok {
		return nil, nil, ErrPluginNameNotFound
	}
	grpcClient, err := c.Client()
	if err != nil {
		return nil, nil, err
	}
	stub, err := grpcClient.Dispense(name)
	if err != nil {
		return nil, nil, err
	}
<<<<<<< HEAD
	return stub, func() { c.Kill() }, nil
=======
	cd, _ := stub.(T)
	return &cd, nil
>>>>>>> cde855e7
}<|MERGE_RESOLUTION|>--- conflicted
+++ resolved
@@ -20,17 +20,6 @@
 var allowedProtocols = []plugin.Protocol{
 	plugin.ProtocolGRPC,
 }
-<<<<<<< HEAD
-
-type PluginType int
-
-const (
-	Diff PluginType = iota
-)
-
-type ClosingFunc func()
-=======
->>>>>>> cde855e7
 
 // PluginIdentity identifies the plugin's version and executable location.
 type PluginIdentity struct {
@@ -104,33 +93,23 @@
 	return plugin.NewClient(&clientConfig), nil
 }
 
-<<<<<<< HEAD
-// LoadDiffPluginClient initializes a plugin.Client, and returns a Differ client and a ClosingFunc to Kill() the client
-// after being used.
-func (m *Manager) LoadDiffPluginClient(name string) (interface{}, ClosingFunc, error) {
-=======
 // LoadPluginClient loads a Client of type T.
 func (m *Manager[T]) LoadPluginClient(name string) (*T, error) {
->>>>>>> cde855e7
 	if m == nil {
-		return nil, nil, ErrUninitializedManager
+		return nil, ErrUninitializedManager
 	}
 	c, ok := m.clients[name]
 	if !ok {
-		return nil, nil, ErrPluginNameNotFound
+		return nil, ErrPluginNameNotFound
 	}
 	grpcClient, err := c.Client()
 	if err != nil {
-		return nil, nil, err
+		return nil, err
 	}
 	stub, err := grpcClient.Dispense(name)
 	if err != nil {
-		return nil, nil, err
+		return nil, err
 	}
-<<<<<<< HEAD
-	return stub, func() { c.Kill() }, nil
-=======
 	cd, _ := stub.(T)
 	return &cd, nil
->>>>>>> cde855e7
 }