name: Nessie
on:
  pull_request:
    paths-ignore:
      - "docs/**"
      - "webui/**"
      - "design/**"
  push:
    paths-ignore:
      - "docs/**"
      - "webui/**"
      - "design/**"
    branches:
      - master
      - cryptolake

jobs:
  check-secrets:
    name: Check if secrets are available.
    outputs:
      secretsavailable: ${{ steps.enablejobs.outputs.secretsavailable }}
    runs-on: ubuntu-20.04
    steps:
      - id: enablejobs
        env:
          ENABLE_NEXT_JOBS: ${{ secrets.AWS_ACCESS_KEY_ID }}
        run: |
          echo "Enable next jobs based on secrets existence: ${{ env.ENABLE_NEXT_JOBS != '' }}"
          echo "::set-output name=secretsavailable::${{ env.ENABLE_NEXT_JOBS != '' }}"

  gen-code:
    name: Generate code from latest lakeFS app
    runs-on: ubuntu-20.04
    steps:
      - name: Check-out code
        uses: actions/checkout@v2

      # No way to share code between workflows :-( If you change this, find and change the
      # same code wherever "Find Go module and build caches" appears!
      - name: Find Go module and build caches
        run: |
          echo GOMODCACHE=`go env GOMODCACHE` >> $GITHUB_ENV
          echo GOCACHE=`go env GOCACHE` >> $GITHUB_ENV
          cat $GITHUB_ENV

      - name: Setup Go
        uses: actions/setup-go@v2
        with:
          go-version: 1.16.2
        id: go

      - name: Cache Go modules and builds
        uses: actions/cache@v2
        env:
          cache-name: cache-go-modules
        with:
          path: |
            ${{ env.GOMODCACHE }}
            ${{ env.GOCACHE }}
          key: ${{ runner.os }}-build-${{ env.cache-name }}-${{ hashFiles('go.mod', 'go.sum') }}
          restore-keys:
            ${{ runner.os }}-build-${{ env.cache-name }}-
            ${{ runner.os }}-build-
            ${{ runner.os }}-

      - name: Generate code
        run: |
          make -j3 gen-ddl gen-api gen-ui
          tar -cf /tmp/generated.tar.gz .
      - name: Store generated code
        uses: actions/upload-artifact@v2
        with:
          name: generated-code
          path: /tmp/generated.tar.gz

  deploy-image:
    name: Build and push Docker image
    needs: [check-secrets, gen-code]
    if: needs.check-secrets.outputs.secretsavailable == 'true'
    runs-on: ubuntu-20.04
    outputs:
      tag: ${{ steps.version.outputs.tag }}
    steps:
      - name: Checkout
        uses: actions/checkout@v2

      - name: Setup UI
        uses: actions/setup-node@v1
        with:
          node-version: '14.x'

      - name: Setup Go
        uses: actions/setup-go@v1
        with:
          go-version: 1.16.2
        id: go

      - name: Retrieve generated code
        uses: actions/download-artifact@v2
        with:
          name: generated-code
          path: /tmp/

      - name: Unpack generated code
        run: tar -xf /tmp/generated.tar.gz

      - name: Configure AWS Credentials
        uses: aws-actions/configure-aws-credentials@v1
        with:
          aws-access-key-id: ${{ secrets.AWS_ACCESS_KEY_ID }}
          aws-secret-access-key: ${{ secrets.AWS_SECRET_ACCESS_KEY }}
          aws-region: us-east-1

      - name: Extract version
        shell: bash
        run: echo "::set-output name=tag::sha-$(git rev-parse --short HEAD | sed s/^v//g)"
        id: version

      - name: Extract db schema version from ddl migration files
        run: echo "::set-output name=dbschema_version::$( (cd pkg/ddl/ && ls -d *.up.sql) | sed -nE '$s/^0*([0-9]+).*/\1/p' )"
        id: schema

      - name: Login to Amazon ECR
        id: login-ecr
        uses: aws-actions/amazon-ecr-login@v1

      - name: Export ECR parameters
        run: |
          echo "ECR_REGISTRY=${{ steps.login-ecr.outputs.registry }}" >> $GITHUB_ENV
          echo "ECR_REPOSITORY_LAKEFS=lakefs" >> $GITHUB_ENV

      - name: Login to GitHub Docker Registry
        uses: docker/login-action@v1
        with:
          registry: ghcr.io
          username: ${{ github.actor }}
          password: ${{ secrets.GITHUB_TOKEN }}
      - name: Pull last built docker image cache
        run: |
          docker pull ghcr.io/${GITHUB_REPOSITORY,,}/build-cache-2:${{ steps.version.outputs.tag }} || \
          docker pull ghcr.io/${GITHUB_REPOSITORY,,}/build-cache-2 || \
          true
      - name: Build Docker image with cache and push
        run: |
          set -ex
          ghr=ghcr.io/${GITHUB_REPOSITORY,,}/build-cache-2
          ghr_build_tag="-t ${ghr}:${{ steps.version.outputs.tag }}"
          if [[ -n $GITHUB_REF ]]; then
              ghr_ref_tag="-t ${ghr}:${GITHUB_REF##*/}"
          else
              ghr_ref_tag=''
          fi
          ecr_tag="-t $ECR_REGISTRY/$ECR_REPOSITORY_LAKEFS:${{ steps.version.outputs.tag }}"
          docker build . \
              ${ghr_ref_tag} ${ghr_build_tag} ${ecr_tag} \
              --build-arg VERSION=${{ steps.version.outputs.tag }} \
              --label db-schema-version=${{ steps.schema.outputs.dbschema_version }} \
              --cache-from=${ghr}
          docker push ${ghr_build_tag#-t }
          if [[ -n ${ghr_ref_tag} ]]; then docker push ${ghr_ref_tag#-t }; fi
        env:
          DOCKER_BUILDKIT: '1'
      - name: Push to Amazon ECR
        run: |
          set +e
          describe_image="$( aws ecr describe-images --repository-name $ECR_REPOSITORY_LAKEFS --image-ids imageTag=${{ steps.version.outputs.tag }})"
          if [ $? -eq 0 ]; then
            echo "Image exists"
          else
            echo "Image doesn't exist"
            docker push $ECR_REGISTRY/$ECR_REPOSITORY_LAKEFS:${{ steps.version.outputs.tag }}
          fi
  hadoopfs-tests:
    name: Test lakeFS Hadoop FileSystem
    needs: deploy-image
    runs-on: ubuntu-20.04
    env:
      TAG: ${{ needs.deploy-image.outputs.tag }}
      REPO: ${{ secrets.AWS_ACCOUNT_ID }}.dkr.ecr.us-east-1.amazonaws.com
    steps:
      - name: Check-out code
        uses: actions/checkout@v2
      - name: Start lakeFS for contract tests
        uses: ./.github/actions/bootstrap-test-lakefs
        with:
          compose-directory: test/lakefsfs_contract
        env:
          AWS_ACCESS_KEY_ID: ${{ secrets.AWS_ACCESS_KEY_ID }}
          AWS_SECRET_ACCESS_KEY: ${{ secrets.AWS_SECRET_ACCESS_KEY }}
          LAKEFS_BLOCKSTORE_TYPE: s3
          LAKEFS_BLOCKSTORE_S3_CREDENTIALS_ACCESS_KEY_ID: minio
          LAKEFS_BLOCKSTORE_S3_CREDENTIALS_SECRET_ACCESS_KEY: minio123
      - name: Setup contract tests
        working-directory: test/lakefsfs_contract
        run: ./setup-test.sh
        env:
          AWS_ACCESS_KEY_ID: minio
          AWS_SECRET_ACCESS_KEY: minio123
          STORAGE_NAMESPACE: s3://test-bucket/data
          REPOSITORY: lakefsfs-contract-test
      - name: Build and test hadoopfs
        working-directory: clients/hadoopfs
        run: mvn --quiet --batch-mode --update-snapshots -P'!treeverse-signing',contract-tests verify

  hadoopfs-s3a-mpu:
    name: Test lakeFS multipart upload with Hadoop S3A
    needs: deploy-image
    runs-on: ubuntu-20.04
    env:
      TAG: ${{ needs.deploy-image.outputs.tag }}
      REPO: ${{ secrets.AWS_ACCOUNT_ID }}.dkr.ecr.us-east-1.amazonaws.com

    steps:
      - name: Check-out code
        uses: actions/checkout@v2

      - name: Setup Scala
        uses: olafurpg/setup-scala@v10

      - name: Start lakeFS for Spark tests
        uses: ./.github/actions/bootstrap-test-lakefs
        with:
          compose-directory: test/spark
        env:
          AWS_ACCESS_KEY_ID: ${{ secrets.AWS_ACCESS_KEY_ID }}
          AWS_SECRET_ACCESS_KEY: ${{ secrets.AWS_SECRET_ACCESS_KEY }}
          LAKEFS_BLOCKSTORE_TYPE: s3
          LAKEFS_BLOCKSTORE_S3_CREDENTIALS_ACCESS_KEY_ID: ${{ secrets.NESSIE_AWS_ACCESS_KEY_ID }}
          LAKEFS_BLOCKSTORE_S3_CREDENTIALS_SECRET_ACCESS_KEY: ${{ secrets.NESSIE_AWS_SECRET_ACCESS_KEY }}
      - name: Setup lakeFS for tests
        working-directory: test/spark
        run: ./setup-test.sh

      - name: Test lakeFS multipart upload with Hadoop S3A
        env:
          STORAGE_NAMESPACE: s3://nessie-system-testing/${{ github.run_number }}-s3a-mpu
          REPOSITORY: s3a-mpu-test
          AWS_ACCESS_KEY_ID: ${{ secrets.TESTER_ACCESS_KEY_ID }}
          AWS_SECRET_ACCESS_KEY: ${{ secrets.TESTER_SECRET_ACCESS_KEY }}
          # TODO(ariels): This depends on an actual DNS lookup
          #     (*.local.lakefs.io is 127.0.0.1) because it runs outside of
          #     a Docker container.  Bypass this somehow.
          ENDPOINT: "http://s3.local.lakefs.io:8000"
        working-directory: test/spark/s3a-multipart
        run: docker-compose exec -T lakefs lakectl repo create "lakefs://${REPOSITORY}" ${STORAGE_NAMESPACE} -d main && sbt "run s3a://${REPOSITORY}/main/multipart.out"

      - name: lakeFS logs on failure
        if: ${{ failure() }}
        continue-on-error: true
        working-directory: test/spark
        run: docker-compose logs --tail=1000 lakefs

      - name: Verify lakeFS performed a multipart upload
        working-directory: test/spark
        run: set -o pipefail && docker-compose logs --tail=5000 -- lakefs 2>&1 | fgrep CompleteMultiPartUpload

  spark2:
    name: Test lakeFS with Spark 2.x
    needs: deploy-image
    runs-on: ubuntu-20.04
    env:
      TAG: ${{ needs.deploy-image.outputs.tag }}
      REPO: ${{ secrets.AWS_ACCOUNT_ID }}.dkr.ecr.us-east-1.amazonaws.com
      SPARK_TAG: 2
    steps:
      - name: Check-out code
        uses: actions/checkout@v2

      - name: Setup Scala
        uses: olafurpg/setup-scala@v10

      - name: Package Spark App
        working-directory: test/spark/app
        run: sbt sonnets-246/package

      - name: Start lakeFS for Spark tests
        uses: ./.github/actions/bootstrap-test-lakefs
        with:
          compose-directory: test/spark
        env:
          AWS_ACCESS_KEY_ID: ${{ secrets.AWS_ACCESS_KEY_ID }}
          AWS_SECRET_ACCESS_KEY: ${{ secrets.AWS_SECRET_ACCESS_KEY }}
          LAKEFS_BLOCKSTORE_TYPE: s3
          LAKEFS_BLOCKSTORE_S3_CREDENTIALS_ACCESS_KEY_ID: ${{ secrets.NESSIE_AWS_ACCESS_KEY_ID }}
          LAKEFS_BLOCKSTORE_S3_CREDENTIALS_SECRET_ACCESS_KEY: ${{ secrets.NESSIE_AWS_SECRET_ACCESS_KEY }}
      - name: Setup lakeFS for tests
        working-directory: test/spark
        run: ./setup-test.sh

      - name: Test lakeFS S3 with Spark 2.x
        env:
          STORAGE_NAMESPACE: s3://nessie-system-testing/${{ github.run_number }}-spark
          REPOSITORY: gateway-test
          SONNET_JAR: sonnets-246/target/sonnets-246/scala-2.11/sonnets-246_2.11-0.1.0.jar
        working-directory: test/spark
        run: ./run-test.sh

      - name: lakeFS Logs on Spark with gateway failure
        if: ${{ failure() }}
        continue-on-error: true
        working-directory: test/spark
        run: docker-compose logs --tail=1000 lakefs

      - name: Build Spark direct-access client
        working-directory: clients/hadoopfs
        run: mvn -Passembly -Djar.finalName=client --batch-mode --update-snapshots package

      - name: Test lakeFS S3 with Spark 2.x thick client
        timeout-minutes: 8
        env:
          JARS: clients/hadoopfs/
          STORAGE_NAMESPACE: s3://nessie-system-testing/${{ github.run_number }}-spark2-client
          AWS_ACCESS_KEY_ID: ${{ secrets.NESSIE_AWS_ACCESS_KEY_ID }}
          AWS_SECRET_ACCESS_KEY: ${{ secrets.NESSIE_AWS_SECRET_ACCESS_KEY }}
          USE_DIRECT_ACCESS: "true"
          REPOSITORY: thick-client-test
          SONNET_JAR: sonnets-246/target/sonnets-246/scala-2.11/sonnets-246_2.11-0.1.0.jar
        working-directory: test/spark
        run: ./run-test.sh

      - name: lakeFS Logs on Spark 2.x with client failure
        if: ${{ failure() }}
        continue-on-error: true
        working-directory: test/spark
        run: docker-compose logs --tail=1000 lakefs

  spark3:
    name: Test lakeFS with Spark 3.x
    needs: deploy-image
    runs-on: ubuntu-20.04
    env:
      TAG: ${{ needs.deploy-image.outputs.tag }}
      REPO: ${{ secrets.AWS_ACCOUNT_ID }}.dkr.ecr.us-east-1.amazonaws.com
      SPARK_TAG: 3
    steps:
      - name: Check-out code
        uses: actions/checkout@v2

      - name: Setup Scala
        uses: olafurpg/setup-scala@v10

      - name: Package Spark App
        working-directory: test/spark/app
        run: sbt sonnets-311/package

      - name: Start lakeFS for Spark tests
        uses: ./.github/actions/bootstrap-test-lakefs
        with:
          compose-directory: test/spark
        env:
          AWS_ACCESS_KEY_ID: ${{ secrets.AWS_ACCESS_KEY_ID }}
          AWS_SECRET_ACCESS_KEY: ${{ secrets.AWS_SECRET_ACCESS_KEY }}
          LAKEFS_BLOCKSTORE_TYPE: s3
          LAKEFS_BLOCKSTORE_S3_CREDENTIALS_ACCESS_KEY_ID: ${{ secrets.NESSIE_AWS_ACCESS_KEY_ID }}
          LAKEFS_BLOCKSTORE_S3_CREDENTIALS_SECRET_ACCESS_KEY: ${{ secrets.NESSIE_AWS_SECRET_ACCESS_KEY }}
      - name: Setup lakeFS for tests
        working-directory: test/spark
        run: ./setup-test.sh

      - name: Test lakeFS S3 with Spark 3.x
        continue-on-error: true
        env:
          STORAGE_NAMESPACE: s3://nessie-system-testing/${{ github.run_number }}-spark
          REPOSITORY: gateway-test
          SONNET_JAR: sonnets-311/target/sonnets-311/scala-2.12/sonnets-311_2.12-0.1.0.jar
        working-directory: test/spark
        run: ./run-test.sh

      - name: lakeFS Logs on Spark with gateway failure
        if: ${{ failure() }}
        continue-on-error: true
        working-directory: test/spark
        run: docker-compose logs --tail=1000 lakefs

      - name: Build Spark direct-access client
        working-directory: clients/hadoopfs
        run: mvn -Passembly -Djar.finalName=client --batch-mode --update-snapshots package

      - name: Test lakeFS S3 with Spark 3.x thick client
        timeout-minutes: 8
        env:
          JARS: clients/hadoopfs/
          STORAGE_NAMESPACE: s3://nessie-system-testing/${{ github.run_number }}-spark3-client
          AWS_ACCESS_KEY_ID: ${{ secrets.NESSIE_AWS_ACCESS_KEY_ID }}
          AWS_SECRET_ACCESS_KEY: ${{ secrets.NESSIE_AWS_SECRET_ACCESS_KEY }}
          USE_DIRECT_ACCESS: "true"
          REPOSITORY: thick-client-test
          SONNET_JAR: sonnets-311/target/sonnets-311/scala-2.12/sonnets-311_2.12-0.1.0.jar
        working-directory: test/spark
        run: ./run-test.sh

      - name: lakeFS Logs on Spark with client failure
        if: ${{ failure() }}
        continue-on-error: true
        working-directory: test/spark
        run: docker-compose logs --tail=1000 lakefs


  metastore-client-with-trino:
    name: Test metastore client commands using trino and dbt
    needs: [gen-code, deploy-image]
    runs-on: ubuntu-20.04
    env:
      TAG: ${{ needs.deploy-image.outputs.tag }}
      REPO: ${{ secrets.AWS_ACCOUNT_ID }}.dkr.ecr.us-east-1.amazonaws.com
    steps:
      - name: Check-out code
        uses: actions/checkout@v2

      - name: Setup Go
        uses: actions/setup-go@v1
        with:
          go-version: 1.16.2
        id: go

      - name: Start lakeFS for Metastore tests
        uses: ./.github/actions/bootstrap-test-lakefs
        with:
          compose-directory: test/lakectl_metastore
        env:
          AWS_ACCOUNT_ID: ${{ secrets.AWS_ACCOUNT_ID }}
          STORAGE_NAMESPACE: s3://nessie-system-testing/${{ github.run_number }}-metaclient
          LAKEFS_BLOCKSTORE_TYPE: s3
          AWS_ACCESS_KEY_ID: ${{ secrets.AWS_ACCESS_KEY_ID }}
          AWS_SECRET_ACCESS_KEY: ${{ secrets.AWS_SECRET_ACCESS_KEY }}
          LAKEFS_BLOCKSTORE_S3_CREDENTIALS_ACCESS_KEY_ID: ${{ secrets.NESSIE_AWS_ACCESS_KEY_ID }}
          LAKEFS_BLOCKSTORE_S3_CREDENTIALS_SECRET_ACCESS_KEY: ${{ secrets.NESSIE_AWS_SECRET_ACCESS_KEY }}
          LAKECTL_METASTORE_GLUE_CREDENTIALS_ACCESS_KEY_ID: ${{ secrets.NESSIE_AWS_ACCESS_KEY_ID }}
          LAKECTL_METASTORE_GLUE_CREDENTIALS_ACCESS_SECRET_KEY: ${{ secrets.NESSIE_AWS_SECRET_ACCESS_KEY }}
      - name: Build lakectl for dbt container
        run:  go build -o test/lakectl_metastore/etc/lakectl ./cmd/lakectl

      - name: Setup lakeFS for tests
        working-directory: test/lakectl_metastore
        env:
          STORAGE_NAMESPACE: s3://nessie-system-testing/${{ github.run_number }}-metaclient
        run: ./setup-test.sh

      - name: Test using DBT and lakectl metastore commands
        env:
          AWS_ACCOUNT_ID: ${{ secrets.AWS_ACCOUNT_ID }}
          REPOSITORY: gateway-test
          SONNET_JAR: sonnets-311/target/sonnets-311/scala-2.12/sonnets-311_2.12-0.1.0.jar
        working-directory: test/lakectl_metastore
        run: docker-compose run dbt

      - name: lakeFS Logs on Spark with gateway failure
        if: ${{ failure() }}
        continue-on-error: true
        working-directory: test/lakectl_metastore
        run: docker-compose logs --tail=1000 lakefs

      - name: dbt Logs with failure
        if: ${{ failure() }}
        continue-on-error: true
        working-directory: test/lakectl_metastore
        run: docker-compose logs --tail=1000 dbt


  metadata-client-spark3:
    name: Test lakeFS metadata client with Spark 3.x
    needs: deploy-image
    runs-on: ubuntu-20.04
    env:
      TAG: ${{ needs.deploy-image.outputs.tag }}
      REPO: ${{ secrets.AWS_ACCOUNT_ID }}.dkr.ecr.us-east-1.amazonaws.com
      SPARK_TAG: 3
    steps:
      - name: Check-out code
        uses: actions/checkout@v2

      - name: Setup Scala
        uses: olafurpg/setup-scala@v10

      - name: Package Metaclient
        working-directory: clients/spark
        run: sbt lakefs-spark-client-301/assembly

      - name: Start lakeFS for Spark tests
        uses: ./.github/actions/bootstrap-test-lakefs
        with:
          compose-directory: test/spark
        env:
          AWS_ACCESS_KEY_ID: ${{ secrets.AWS_ACCESS_KEY_ID }}
          AWS_SECRET_ACCESS_KEY: ${{ secrets.AWS_SECRET_ACCESS_KEY }}
          LAKEFS_BLOCKSTORE_TYPE: s3
          LAKEFS_BLOCKSTORE_S3_CREDENTIALS_ACCESS_KEY_ID: ${{ secrets.NESSIE_AWS_ACCESS_KEY_ID }}
          LAKEFS_BLOCKSTORE_S3_CREDENTIALS_SECRET_ACCESS_KEY: ${{ secrets.NESSIE_AWS_SECRET_ACCESS_KEY }}
      - name: Copy repository ref
        run: aws s3 cp --recursive s3://nessie-system-testing-data/golden-files/gc-test-data s3://nessie-system-testing/${{ github.run_number }}-spark3-metaclient

      - name: Setup lakeFS for tests
        env:
          STORAGE_NAMESPACE: s3://nessie-system-testing/${{ github.run_number }}-spark3-metaclient
        working-directory: test/spark
        run: ./setup-client-test.sh

      - name: Test lakeFS S3 with Spark 3.x
        env:
          STORAGE_NAMESPACE: s3://nessie-system-testing/${{ github.run_number }}-spark3-metaclient
          REPOSITORY: test-data
          CLIENT_JAR: /target/core-301/scala-2.12/lakefs-spark-client-301-assembly*.jar
          EXPORT_LOCATION: s3://nessie-system-testing/${{ github.run_number }}-spark3-client-export
        working-directory: test/spark
        run: ./run-client-test.sh

      - name: lakeFS Logs on Spark with gateway failure
        if: ${{ failure() }}
        continue-on-error: true
        working-directory: test/spark
        run: docker-compose logs --tail=1000 lakefs

  run-system-aws-s3:
    name: Run latest lakeFS app on AWS S3
    needs: [gen-code, deploy-image]
    runs-on: ubuntu-20.04
    env:
      TAG: ${{ needs.deploy-image.outputs.tag }}
      # Setting Account_ID as a secret as a way to avoid specifying it here
      REPO: ${{ secrets.AWS_ACCOUNT_ID }}.dkr.ecr.us-east-1.amazonaws.com
      AWS_ACCESS_KEY_ID: ${{ secrets.AWS_ACCESS_KEY_ID }}
      AWS_SECRET_ACCESS_KEY: ${{ secrets.AWS_SECRET_ACCESS_KEY }}
    steps:
      - name: Check-out code
        uses: actions/checkout@v2

      - name: Start lakeFS with S3 tests
        uses: ./.github/actions/bootstrap-test-lakefs
        with:
          compose-file: nessie/ops/docker-compose.yaml
          compose-flags: "--quiet-pull --exit-code-from=nessie"
        env:
          LAKEFS_BLOCKSTORE_TYPE: s3
          LAKEFS_BLOCKSTORE_S3_CREDENTIALS_ACCESS_KEY_ID: ${{ secrets.NESSIE_AWS_ACCESS_KEY_ID }}
          LAKEFS_BLOCKSTORE_S3_CREDENTIALS_SECRET_ACCESS_KEY: ${{ secrets.NESSIE_AWS_SECRET_ACCESS_KEY }}
          DOCKER_REG: ${{ steps.login-ecr.outputs.registry }}
          NESSIE_TEST_DATA_ACCESS: true,false
          NESSIE_STORAGE_NAMESPACE: s3://nessie-system-testing/${{ github.run_number }}
          NESSIE_AWS_ACCESS_KEY_ID: ${{ secrets.NESSIE_AWS_ACCESS_KEY_ID }}
          NESSIE_AWS_SECRET_ACCESS_KEY: ${{ secrets.NESSIE_AWS_SECRET_ACCESS_KEY }}
<<<<<<< HEAD
          NESSIE_VERSION: ${{ steps.version.outputs.tag }}
        run: docker-compose -f nessie/ops/docker-compose.yaml up --quiet-pull --exit-code-from=nessie
=======
>>>>>>> d7bd2e04
      - name: Check files in S3 bucket
        run: |
            FILES_COUNT=`aws s3 ls s3://nessie-system-testing/${{ github.run_number }} --recursive | wc -l`
            [ $FILES_COUNT -gt 5 ]
      - name: lakeFS Logs on s3 failure
        if: ${{ failure() }}
        continue-on-error: true
        run: docker-compose -f nessie/ops/docker-compose.yaml logs --tail=1000 lakefs
      - name: Export DB
        if: ${{ always() }}
        run: |
            cd nessie/ops
            docker-compose ps -q postgres && docker-compose exec -T postgres pg_dumpall --username=lakefs | gzip | aws s3 cp - s3://nessie-system-testing/${{ github.run_number }}/dump.gz
      - name: Run lakeFS S3 to use with local API key
        env:
          LAKEFS_STATS_ENABLED: "false"
          LAKEFS_BLOCKSTORE_TYPE: s3
          DOCKER_REG: ${{ steps.login-ecr.outputs.registry }}
          NESSIE_TEST_DATA_ACCESS: true,false
          NESSIE_STORAGE_NAMESPACE: s3://nessie-system-testing/${{ github.run_number }}-local-api-key
        run: |
          docker-compose -f nessie/ops/docker-compose.yaml down -v
          docker-compose -f nessie/ops/docker-compose.yaml up --quiet-pull --exit-code-from=nessie

  run-system-gcp-gs:
    name: Run latest lakeFS app on Google Cloud Platform and Google Cloud Storage
    needs: [gen-code, deploy-image]
    runs-on: ubuntu-20.04
    env:
      TAG: ${{ needs.deploy-image.outputs.tag }}
      # Setting Account_ID as a secret as a way to avoid specifying it here
      REPO: ${{ secrets.AWS_ACCOUNT_ID }}.dkr.ecr.us-east-1.amazonaws.com
      AWS_ACCESS_KEY_ID: ${{ secrets.AWS_ACCESS_KEY_ID }}
      AWS_SECRET_ACCESS_KEY: ${{ secrets.AWS_SECRET_ACCESS_KEY }}
    steps:
      - name: Check-out code
        uses: actions/checkout@v2
      - name: Start lakeFS with GS tests
        uses: ./.github/actions/bootstrap-test-lakefs
        with:
          compose-file: nessie/ops/docker-compose.yaml
          compose-flags: "--quiet-pull --exit-code-from=nessie"
        env:
          DOCKER_REG: ${{ steps.login-ecr.outputs.registry }}
          LAKEFS_BLOCKSTORE_TYPE: gs
          LAKEFS_BLOCKSTORE_GS_CREDENTIALS_JSON: ${{ secrets.LAKEFS_BLOCKSTORE_GS_CREDENTIALS_JSON }}
          NESSIE_STORAGE_NAMESPACE: gs://nessie-system-testing/${{ github.run_number }}
      - name: lakeFS Logs on GS failure
        if: ${{ failure() }}
        continue-on-error: true
        run: docker-compose -f nessie/ops/docker-compose.yaml logs --tail=1000 lakefs

  run-system-azure-abfs:
    name: Run latest lakeFS app on Azure with Azure blobstore
    needs: [gen-code, deploy-image]
    runs-on: ubuntu-20.04
    env:
      TAG: ${{ needs.deploy-image.outputs.tag }}
      # Setting Account_ID as a secret as a way to avoid specifying it here
      REPO: ${{ secrets.AWS_ACCOUNT_ID }}.dkr.ecr.us-east-1.amazonaws.com
      AWS_ACCESS_KEY_ID: ${{ secrets.AWS_ACCESS_KEY_ID }}
      AWS_SECRET_ACCESS_KEY: ${{ secrets.AWS_SECRET_ACCESS_KEY }}
    steps:
      - name: Check-out code
        uses: actions/checkout@v2
      - name: Start lakeFS with GS tests
        uses: ./.github/actions/bootstrap-test-lakefs
        with:
          compose-file: nessie/ops/docker-compose.yaml
          compose-flags: "--quiet-pull --exit-code-from=nessie"
        env:
          DOCKER_REG: ${{ steps.login-ecr.outputs.registry }}
          LAKEFS_BLOCKSTORE_TYPE: azure
          LAKEFS_BLOCKSTORE_AZURE_STORAGE_ACCOUNT: ${{ secrets.LAKEFS_BLOCKSTORE_AZURE_STORAGE_ACCOUNT }}
          LAKEFS_BLOCKSTORE_AZURE_STORAGE_ACCESS_KEY: ${{ secrets.LAKEFS_BLOCKSTORE_AZURE_STORAGE_ACCESS_KEY }}
          NESSIE_STORAGE_NAMESPACE: https://${{ secrets.LAKEFS_BLOCKSTORE_AZURE_STORAGE_ACCOUNT }}.blob.core.windows.net/nessie-system-testing/${{ github.run_number }}
      - name: lakeFS Logs on Azure failure
        if: ${{ failure() }}
        continue-on-error: true
        run: docker-compose -f nessie/ops/docker-compose.yaml logs --tail=1000 lakefs
      - name: See the env when we would have tried to publish coverage
        run: env
        # uses: codecov/codecov-action@v1
        # with:
        #   files: ./nessie-cover.out
        #   fail_ci_if_error: false<|MERGE_RESOLUTION|>--- conflicted
+++ resolved
@@ -538,11 +538,8 @@
           NESSIE_STORAGE_NAMESPACE: s3://nessie-system-testing/${{ github.run_number }}
           NESSIE_AWS_ACCESS_KEY_ID: ${{ secrets.NESSIE_AWS_ACCESS_KEY_ID }}
           NESSIE_AWS_SECRET_ACCESS_KEY: ${{ secrets.NESSIE_AWS_SECRET_ACCESS_KEY }}
-<<<<<<< HEAD
           NESSIE_VERSION: ${{ steps.version.outputs.tag }}
         run: docker-compose -f nessie/ops/docker-compose.yaml up --quiet-pull --exit-code-from=nessie
-=======
->>>>>>> d7bd2e04
       - name: Check files in S3 bucket
         run: |
             FILES_COUNT=`aws s3 ls s3://nessie-system-testing/${{ github.run_number }} --recursive | wc -l`
